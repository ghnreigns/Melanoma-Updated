--- conflicted
+++ resolved
@@ -4,11 +4,7 @@
 class_list:
   - 0
   - 1
-<<<<<<< HEAD
-batch_size: 6
-=======
 batch_size: 32
->>>>>>> 5441160a
 n_epochs: 8
 scheduler: StepLR
 scheduler_params:
